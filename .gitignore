# Compiled source #
###################
*.com
*.class
*.dll
*.exe
*.o
*.so

# Packages #
############
# it's better to unpack these files and commit the raw source
# git has its own built in compression methods
*.7z
*.dmg
*.gz
*.iso
*.jar
*.rar
*.tar
*.zip

# Logs and databases #
######################
*.log
*.sql
*.sqlite

# OS generated files #
######################
.DS_Store
.DS_Store?
._*
.Spotlight-V100
.Trashes
ehthumbs.db
Thumbs.db

# python/jupyter generated files
.ipynb_checkpoints
__pycache__

# data fiels #
*.dat
*.xyz
*.pdb
*.csv
*.pkl
*.txt
*.mpg

# directory 
log/
debug/
sandbox/
backup
<<<<<<< HEAD
dist
=======
dist/
>>>>>>> 3c51bf3f
<|MERGE_RESOLUTION|>--- conflicted
+++ resolved
@@ -54,8 +54,4 @@
 debug/
 sandbox/
 backup
-<<<<<<< HEAD
-dist
-=======
-dist/
->>>>>>> 3c51bf3f
+dist/