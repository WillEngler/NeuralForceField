--- conflicted
+++ resolved
@@ -498,14 +498,9 @@
 
 
 class SchNetConv(MessagePassingModule):
-<<<<<<< HEAD
 
     """The convolution layer with filter.
     
-=======
-    """The convolution layer with filter. To be merged with GraphConv class.
-
->>>>>>> bfb20113
     Attributes:
         moduledict (TYPE): Description
     """
@@ -538,28 +533,14 @@
             )
         })
 
-<<<<<<< HEAD
     def message(self, r, e, a, aggr_wgt=None):
         """The message function for SchNet convoltuions 
-        
-        
-=======
-
-    def message(self, r, e, a):
-        """The message function for SchNet convoltuions
-
-
->>>>>>> bfb20113
         Args:
             r (TYPE): node inputs
             e (TYPE): edge inputs
             a (TYPE): neighbor list
-<<<<<<< HEAD
             aggr_wgt (None, optional): Description
-        
-=======
-
->>>>>>> bfb20113
+
         Returns:
             TYPE: message should a pair of message and
         """
