--- conflicted
+++ resolved
@@ -776,11 +776,8 @@
             m.eval()
         self.device = device
         self.to(device)
-<<<<<<< HEAD
         self.jobdir = jobdir
-=======
         self.properties = properties
->>>>>>> 80ab60a0
         self.model_kwargs = model_kwargs
 
     def to(self, device):
