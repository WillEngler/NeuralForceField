"""
Train a CP3D model.
"""

import os
import argparse
import json
import sys
import copy
import pickle
import numpy as np
import shutil

import torch
from torch.utils.data import DataLoader
from torch.optim import Adam
from nff.data import Dataset, split_train_validation_test, collate_dicts
from nff.data.loader import ImbalancedDatasetSampler, BalancedFFSampler
from nff.train import metrics, Trainer, load_model, get_model, loss, hooks
from nff.utils.confs import trim_confs
from nff.utils import fprint, tqdm_enum
# from nff.nn.models import Painn, PainnDiabat

import torch.multiprocessing as mp
import torch.nn as nn
import torch.distributed as dist
from torch.utils.data.distributed import DistributedSampler

DEFAULTPARAMSFILE = 'job_info.json'
DEFAULT_METRICS = ["MeanAbsoluteError"]
DEFAULT_CUTOFF = 5.0


def init_parallel(node_rank,
                  gpu,
                  gpus,
                  world_size,
                  torch_par):
    """
    Initialize parallel training.
    Args:
        node_rank (int): rank of the current node
        gpu (int): local rank of the gpu on the current node
        gpus (int): number of gpus per node
        world_size (int): total number number of gpus altogether
        torch_par (bool): whether or not to use torch parallelization
            (alternative is just writing gradients to disk and loading
            them)
    """

    # global rank
    rank = node_rank * gpus + gpu

    if torch_par:
        dist.init_process_group(
            backend='nccl',
            init_method='env://',
            world_size=world_size,
            rank=rank
        )

    print("Hello from rank {}".format(rank))
    sys.stdout.flush()


def load_dset(path,
              max_confs,
              rank,
              needs_nbrs,
              needs_angles,
              cutoff):
    """
    Load a dataset and trim its conformers if requested.
    Args:
        path (str): path to the dataset
        max_confs (int): maximum number of conformers per
            species.
        rank (int): global rank of the current process
    Returns:
        dset (nff.data.Dataset): loaded dataset
    """

    dset = Dataset.from_file(path)
    base = (rank == 0)

    gen_nbrs = ((needs_nbrs or needs_angles)
                and "nbr_list" not in dset.props)
    gen_angles = (needs_angles and "angle_list"
                  not in dset.props)
    save = (gen_nbrs or gen_angles)
    gprint = fprint if base else lambda x: None

    if gen_nbrs:
        gprint(("Generating neighbor list with cutoff "
                "%.2f Angstroms..." % cutoff))
        dset.generate_neighbor_list(cutoff, undirected=False)
        gprint("Completed neighbor list generation!")

    if gen_angles:
        gprint(("Generating angle list and directed "
                "indices..."))
        dset.generate_angle_list()
        gprint("Completed angle list generation!")

    if max_confs is not None:
        # only track progress if this is the base process
        if base:
            enum_func = tqdm_enum
        else:
            enum_func = enumerate
        dset = trim_confs(dataset=dset,
                          num_confs=max_confs,
                          idx_dic=None,
                          enum_func=enum_func)

    if save:
        gprint("Saving dataset...")
        dset.save(path)
        gprint("Done saving dataset!")

    return dset


def get_gpu_splits(weight_path,
                   rank,
                   world_size,
                   params,
                   max_confs,
                   needs_nbrs,
                   needs_angles,
                   cutoff):
    """ 
    Check if there are already datasets in each parallel folder.
    If so, load and return those datasets instead of loading the whole
    thing in memory on every gpu and splitting afterwards.

    Args:
        weight_path (str): training folder
        rank (int): global rank of the current process
        world_size (int): total number number of gpus altogether
        params (dict): training/network parameters
        max_confs (int): maximum number of conformers per
            species.

    Returns:
        datasets (list): train, val, and test get_datasets if
            the datasets have already been split by GPU.
            None otherwise.

    """

    # get the parallel folders: weight_path / {0, 1, 2, ..., n_gpus}

    par_folders = [os.path.join(weight_path, folder) for
                   folder in os.listdir(weight_path) if
                   folder.isdigit()]

    # see if the data has already been split by gpu

    train_splits = ["train.pth.tar", "val.pth.tar", "test.pth.tar"]
    dset_name = "dataset.pth.tar"
    has_train_splits = all([name in os.listdir(folder) for name in train_splits
                            for folder in par_folders])
    has_dset = all([dset_name in os.listdir(folder) for folder in par_folders])
    has_splits = (has_train_splits or has_dset) and len(
        par_folders) >= world_size

    # if not, return None

    if not has_splits:
        return

    dat_path = os.path.join(weight_path, str(rank), "dataset.pth.tar")
    split_paths = [os.path.join(weight_path, str(rank), name + ".pth.tar")
                   for name in ["train", "val", "test"]]

    # if the train/val/test splits are already saved, then load them

    if all([os.path.isfile(path) for path in split_paths]):
        if max_confs is not None and (rank == 0):
            conf_str = "conformer" if max_confs == 1 else "conformers"
            fprint(("Reducing each species to have a maximum of "
                    f"{max_confs} {conf_str}..."))
        datasets = []
        for path in split_paths:
            dset = load_dset(path=path,
                             max_confs=max_confs,
                             rank=rank,
                             needs_nbrs=needs_nbrs,
                             needs_angles=needs_angles,
                             cutoff=cutoff)
            datasets.append(dset)

        return datasets

    # otherwise get the dataset, split it, and save it

    dataset = load_dset(dat_path, max_confs, rank)

    # split this sub-dataset into train/val/test

    train, val, test = split_train_validation_test(
        dataset,
        val_size=params['split'][0],
        test_size=params['split'][1]
    )

    datasets = [train, val, test]

    # save the splits to the training folder

    names = ['train', 'val', 'test']
    for d_set, name in zip(datasets, names):
        data_path = os.path.join(weight_path, str(rank),
                                 "{}.pth.tar".format(name))
        d_set.save(data_path)

    return datasets


def dic_to_tensor(dic):
    for key, val in dic.items():
        if isinstance(val, dict):
            dic[key] = dic_to_tensor(val)
        else:
            if isinstance(val, list) or isinstance(val, np.ndarray):
                if all([not isinstance(sub_val, str)
                        for sub_val in val]):
                    dic[key] = torch.tensor(val)
                else:
                    dic[key] = val
            else:
                dic[key] = val
    return dic


def load_ff_sampler(weight_path,
                    rank,
                    sampler_path):

    full_path = os.path.join(weight_path, str(rank), sampler_path)
    if full_path.endswith("json"):
        with open(full_path, "r") as f_open:
            balance_dict = dic_to_tensor(json.load(f_open))
    elif full_path.endswith("pickle"):
        with open(full_path, "rb") as f_open:
            balance_dict = dic_to_tensor(pickle.load(f_open))
    else:
        raise NotImplementedError

    sampler = BalancedFFSampler(balance_dict=balance_dict)

    return sampler


def get_sampler(params,
                dataset,
                rank,
                world_size,
                central_data,
                torch_par,
                dset_name,
                weight_path):
    """
    Get sampler for instantiating the DataLoader.
    Args:
        params (dict): training/network parameters
        dataset (nff.data.Dataset): dataset to load
        rank (int): global rank of the current process
        world_size (int): total number number of gpus altogether
        central_data (bool): whether the data is centralized in one
            location or divided into GPU folders.
        torch_par (bool): whether or not to use torch parallelization
            (alternative is just writing gradients to disk and loading
            them)
        dset_name (str): train, val or test
        weight_path (str): training folder
    Returns:
        sample: the Data sampler

    Example:
        1. Asking for a sampler for imbalanced data 
            params = {"sampler": {"name": "ImbalancedDataSampler",
                                  "target_name": "bind"}}

    """

    # See if any specific sampler is mentioned in `params`

    sample_params = params.get("sampler", {})
    apply_to = sample_params.get("apply_to", ["train"])
    custom_sampler = (dset_name in apply_to)

    if not central_data:
        if not custom_sampler:
            sampler = None

        elif sample_params.get("name") == "BalancedFFSampler":

            sampler_path = sample_params.get("sampler_paths",
                                             {}).get(dset_name)
            if not sampler_path:
                msg = (f"BalancedFFSampler must have pre-set sample "
                       "probabilities when doing parallel training.")
                raise Exception(msg)

            sampler = load_ff_sampler(weight_path=weight_path,
                                      rank=rank,
                                      sampler_path=sampler_path)

        elif sample_params.get("name") == "ImbalancedDatasetSampler":
            target_name = sample_params["target_name"]
            sampler = ImbalancedDatasetSampler(target_name=target_name,
                                               props=dataset.props)
        elif sample_params.get("name") is not None:
            raise NotImplementedError(("Sampler {} not yet "
                                       "implemented".format(
                                           sample_params["name"])))
        else:
            sampler = None

    elif central_data:
        # if not centralized, can't yet use a custom sampler
        if "name" in sample_params:
            raise NotImplementedError(("Cannot yet use a "
                                       "custom sampler without "
                                       "pre-splitting the data"))
        elif torch_par:
            sampler = DistributedSampler(
                dataset,
                num_replicas=world_size,
                rank=rank,
                shuffle=False
            )
        else:
            raise Exception(("Must de-centralize data if you want to "
                             "avoid torch parallelization"))

    return sampler


def make_loader(dataset,
                params,
                batch_size,
                world_size,
                rank,
                central_data,
                torch_par,
                dset_name,
                weight_path):
    """
    Make distributed loader for a dataset.
    Args:
        dataset (nff.data.Dataset): dataset to load
        batch_size (int): per-gpu batch size (so the
            effective batch size is batch_size x world_size)
        world_size (int): total number number of gpus altogether
        rank (int): global rank of the current process
        central_data (bool): whether the data is centralized in one
            location or divided into GPU folders.
        torch_par (bool): whether or not to use torch parallelization
            (alternative is just writing gradients to disk and loading
            them)
        dset_name (str): train, val or test
        weight_path (str): training folder

    Returns:
        loader (torch.utils.data.DatalLoader): data loader
            for the dataset.

    """

    # get the dictionary with information about the sampler to be used
    # in the loader

    sampler = get_sampler(params=params,
                          dataset=dataset,
                          rank=rank,
                          world_size=world_size,
                          central_data=central_data,
                          dset_name=dset_name,
                          torch_par=torch_par,
                          weight_path=weight_path)

    # make the loader with the custom collate function,
    # and shuffle=False, and any sampler information

    loader = DataLoader(
        dataset=dataset,
        batch_size=batch_size,
        collate_fn=collate_dicts,
        shuffle=False,
        sampler=sampler)

    return loader


def make_all_loaders(weight_path,
                     rank,
                     world_size,
                     params,
                     base,
                     batch_size,
                     node_rank,
                     gpu,
                     gpus,
                     log_train,
                     needs_nbrs,
                     needs_angles,
                     cutoff):
    """
    Get train, val, and test data loaders.
    Args:
        weight_path (str): training folder
        rank (int): global rank of the current process
        world_size (int): total number number of gpus altogether
        params (dict): training/network parameters
        base (bool): whether this is the base process
        geoms (QuerySet): Geom objects to use when creating the dataset
        batch_size (int): per-gpu batch size
        node_rank (int): rank of the node
        gpu (int): local rank of the current gpu
        gpus (int): number of gpus per node
        log_train (Callable): train logger

    Returns:
        loaders (list): list of test, train and val loaders


    """

    # see if the data has been pre-split based on the number
    # of gpus

    max_confs = params.get("max_confs")
    gpu_splits = get_gpu_splits(weight_path=weight_path,
                                rank=rank,
                                world_size=world_size,
                                params=params,
                                max_confs=max_confs,
                                needs_nbrs=needs_nbrs,
                                needs_angles=needs_angles,
                                cutoff=cutoff)

    # if not, and if this is the base GPU, we need to either
    # load the dataset or make the dataset and save it to the
    # main folder

    if gpu_splits is None:

        # data is centralized
        central_data = True

        # If we're on gpu 0 and node 0, make the dataset.
        # Otherwise, load the dataset after calling
        #  `init_parallel`, which will wait for the process on
        # the base gpu to initialize.

        if base:
            train, val, test = dsets_from_folder(weight_path=weight_path,
                                                 max_confs=max_confs,
                                                 rank=rank,
                                                 needs_nbrs=needs_nbrs,
                                                 needs_angles=needs_angles,
                                                 cutoff=cutoff)
    else:

        central_data = False
        train, val, test = gpu_splits

    # initalize parallelizaiton

    torch_par = params.get("torch_par", True)
    init_parallel(node_rank=node_rank,
                  gpu=gpu,
                  gpus=gpus,
                  world_size=world_size,
                  torch_par=torch_par)

    # if the data hasn't been pre-split, and if this isn't the base GPU,
    # load the entire dataset from the main folder

    if gpu_splits is None and not base:
        train, val, test = dsets_from_folder(weight_path=weight_path,
                                             max_confs=max_confs,
                                             rank=rank)

    # record dataset stats

    d_set_size = len(train) + len(val) + len(test)
    log_train('{} data points'.format(d_set_size))

    # create data loaders

    loaders = []
    dset_names = ["train", "val", "test"]
    dsets = [train, val, test]

    for i, d_set in enumerate(dsets):
        loader = make_loader(dataset=d_set,
                             params=params,
                             batch_size=batch_size,
                             world_size=world_size,
                             rank=rank,
                             central_data=central_data,
                             torch_par=torch_par,
                             dset_name=dset_names[i],
                             weight_path=weight_path)

        loaders.append(loader)

    train_len = len(loaders[0])
    len_path = os.path.join(weight_path, str(rank), "train_len")
    with open(len_path, "w") as f:
        f.write(str(train_len))

    return loaders


def dsets_from_folder(weight_path,
                      max_confs,
                      rank,
                      needs_nbrs,
                      needs_angles,
                      cutoff):
    """
    Load train, val, and test datasets from the main folder.
    Args:
        weight_path (str): training folder
        rank (int): global rank of the current process
    Returns:
        datasets (list): train, val, and test datasets
        max_confs (int): maximum number of conformers per
            species.

    """

    names = ['train', 'val', 'test']
    datasets = []
    for name in names:
        data_path = os.path.join(weight_path, "{}.pth.tar".format(name))
        dset = load_dset(path=path,
                         max_confs=max_confs,
                         rank=rank,
                         needs_nbrs=needs_nbrs,
                         needs_angles=needs_angles,
                         cutoff=cutoff)
        datasets.append(dset)

    return datasets


def nff_to_splits(dataset, params, weight_path):
    """
    Get the train/val/test splits from an NFF dataset just
    created.
    Args:
        dataset: nff.data.dataset: NFF dataset
        params (dict):   training/network parameters
        weight_path (str): training folder
    Returns:
        datasets (list): train, val, and test datasets

    """

    # creating dataloader for training
    train, val, test = split_train_validation_test(
        dataset,
        val_size=params['split'][0],
        test_size=params['split'][1]
    )

    if not os.path.isdir(weight_path):
        os.makedirs(weight_path)

    datasets = [train, val, test]

    # save the splits to the training folder

    names = ['train', 'val', 'test']
    for d_set, name in zip(datasets, names):
        data_path = os.path.join(weight_path, "{}.pth.tar".format(name))
        d_set.save(data_path)

    return datasets


def make_model(params, device, world_size, weight_path):
    """
    Create a model and wrap it in DistributedDataParallel.
    Args:
        params (dict):   training/network parameters
        device (int): local rank of the current gpu
        world_size (int): total number number of gpus altogether

    Returns:
        model (nn.parallel.DistributedDataParallel): wrapped
            moddel.

    """

    start_model_path = os.path.join(weight_path, "start_model")

    if os.path.isfile(start_model_path):
        model = torch.load(start_model_path, map_location="cpu")
        print(f"Loading model from {start_model_path}")
        sys.stdout.flush()
    else:
        model = get_model(params=params,
                          model_type=params.get("model_type", "SchNet"))

    if device != "cpu":
        torch.cuda.set_device(device)
    model.to(device)

    torch_par = params.get("torch_par", True)
    if torch_par:
        model = nn.parallel.DistributedDataParallel(model,
                                                    device_ids=[device])
    return model


def is_base(gpu, node_rank):
    """
    Whether the current process is the base process.
    Args:
        gpu (int): local rank of the current gpu
        node_rank (int): rank of the node
    Returns:
        bool
    """

    return gpu == 0 and node_rank == 0


def get_nn_quants(all_params):
    """
    Get a variety of quantities for the neural network.
    Args:
        all_params (dict): all parameters in the job_info.json
            file
    Returns:
        model_name (str): id of the neural network
        params (dict): job params
        nn (neuralnet.models.NnPotential): neural network database object
        geoms (QuerySet): Geom objects to use when creating the dataset
        weight_path (str): training folder

    """

    params = {**all_params,
              **all_params.get('train_params', {}),
              **all_params.get('model_params', {}),
              **all_params.get('details', {})}
    model_name = params.get('model_name', params['nnid'])
    base_dir = params['weightpath']
    if not os.path.isdir(str(base_dir)):
        base_dir = params['mounted_weightpath']
    assert os.path.isdir(base_dir)
    weight_path = os.path.join(base_dir, str(model_name))
    if not os.path.isdir(weight_path):
        os.makedirs(weight_path)

    return model_name, params, weight_path


def init_quants(node_rank, gpu, gpus, world_size, params):
    """
    Initialize some parallelization quantities.
    Args:
        node_rank (int): rank of the node
        gpu (int): local rank of the current gpu
        gpus (int): number of gpus per node
        world_size (int): total number number of gpus altogether
        params (dict):   training/network parameters
    Returns:
        rank (int): global rank
        batch_size (int): per-gpu batch size
        base (bool): whether this is the base process
        log_train (Callable): train logger
    """

    rank = node_rank * gpus + gpu
    batch_size = int(params["batch_size"] / world_size)
    base = is_base(gpu=gpu, node_rank=node_rank)

    def log_train(msg):
        print('    TRAIN: ' + msg) if base else None
        sys.stdout.flush()

    # need same manual seed if not using torch parallelization
    # to sync up models
    if not params.get("torch_par", True):
        seed = params.get("seed", 0)
        torch.manual_seed(seed)
        log_train(f"Using seed {seed}")

    return rank, batch_size, base, log_train


def make_stats(trainer,
               test_loader,
               params,
               weight_path,
               device,
               val_loader,
               log_train):
    """
    Make test stats.
    Args:
        T (Trainer): model trainer
        test_loader (DataLoader): data loader for the test ste
        loss_fn (Callable): loss function
        params (dict):   training/network parameters
        weight_path (str): training folder
        global_rank (int): global rank of the current process
        base (bool): whether or not the current process is the
            base
        world_size (int): total number of gpus
        base_keys (list): list of properties predicted by the
            network
        grad_keys (list): properties whose gradients are also
            computed by the network.
    Returns:
        None
    """

    # old model
    old_model = copy.deepcopy(trainer._model.to("cpu"))

    # get best model and put into eval mode
    while True:
        try:
            model = load_model(weight_path,
                               params=params,
                               model_type=params["model_type"])
            break
        except (EOFError, FileNotFoundError, pickle.UnpicklingError):
            continue

    model.eval()
    trainer._model = model.to(device)

    # set the trainer validation loader to the test
    # loader so you can use its metrics to get the
    # performance on the test set

    trainer.validation_loader = test_loader

    # validate on test loader
    trainer.validate(device, test=True)

    # get the metric performance

    log_hook = [h for h in trainer.hooks if isinstance(
        h, hooks.PrintingHook)][0]
    final_stats = log_hook.aggregate(trainer, test=True)

    # param_path = os.path.join(weight_path, "params.json")

    # save the stats in the model directory and in the job
    # directory

    for direc in [weight_path, os.getcwd()]:
        stat_path = os.path.join(direc, "test_stats.json")

        with open(stat_path, 'w') as f_open:
            json.dump(final_stats, f_open, sort_keys=True, indent=4)
        log_train(f"Test stats saved in {stat_path}")

    # put the validation loader and the old model back
    trainer.validation_loader = val_loader
    trainer._model = old_model.to(device)


def get_deltas(base_keys):
    deltas = []
    for i, e_i in enumerate(base_keys):
        if i == 0:
            continue
        e_j = base_keys[i-1]
        delta = f"{e_i}_{e_j}_delta"
        deltas.append(delta)

    return deltas


def optim_loss_hooks(model,
                     max_epochs,
                     metric_names,
                     base_keys,
                     grad_keys,
                     weight_path,
                     base,
                     rank,
                     world_size,
                     lr,
                     lr_patience,
                     lr_decay,
                     lr_min,
                     loss_type=None,
                     loss_coef=None,
                     multi_loss_dict=None):
    """
    Make the optimizer, the loss function, and the custom hooks for the trainer.
    Args:
        params (dict): training/network parameters
        model (nff.nn.models): NFF model
        metric_names (list[str]): names of the metrics you want to monitor
        base_keys (list[str]): names of properties the network is predicting
        grad_keys (list[str]): names of any gradients of properites it's
            predicting. Should have the form [key + "_grad"] for all the keys
            you want the gradient of.
        weight_path (str): path to the folder that the model is being trained in
        base (bool): whether this training process has global rank 0
        rank (int): local rank on the node
        world_size (int): total number of processes being used for training
    Returns:
        loss_fn (callable): a function that computes the loss from predictions
            and ground truth
        optimizer (torch.optim.Adam): Adam optimizer instance
        train_hooks (list): list of hooks to apply to the trainer

    """

    trainable_params = filter(lambda p: p.requires_grad, model.parameters())
    optimizer = Adam(trainable_params, lr=lr)

    loss_fn = build_loss(loss_coef=loss_coef,
                         loss_type=loss_type,
                         multi_loss_dict=multi_loss_dict)

    # make the train metrics
    train_metrics = []
    for metric_name in metric_names:
        metric = getattr(metrics, metric_name)
        deltas = get_deltas(base_keys)
        for key in [*deltas, *base_keys, *grad_keys]:
            train_metrics.append(metric(key))

    # make the train hooks

    train_hooks = [
        hooks.MaxEpochHook(max_epochs),
        hooks.ReduceLROnPlateauHook(
            optimizer=optimizer,
            patience=lr_patience,
            factor=lr_decay,
            min_lr=lr_min,
            window_length=1,
            stop_after_min=True
        )
    ]

    # the logging path is the main folder if this is the base,
    # and the rank sub_folder otherwise

    log_path = weight_path if base else (
        os.path.join(weight_path, str(rank)))
    train_hooks.append(
        hooks.PrintingHook(
            log_path,
            metrics=train_metrics,
            separator=' | ',
            world_size=world_size,
            global_rank=rank
        )
    )

    return loss_fn, optimizer, train_hooks


def get_max_batch_iters(weight_path, world_size):
    """
    If using disk-writing parallelization, then the training data
    will be taken from model_path/0/train.pth.tar for process 0,
    model_path/1/train.pth.tar for process 1, etc. These in general
    will have different numbers of species, and so there will be
    different numbers of batches for each process. If they
    are all supposed to wait for the others to finish a batch, but one
    process can't finish it because it's already out of data, the training
    will hang. This function finds the maximum number of batches that any
    process can finish without doing more than any of the other processes.

    Args:
        weight_path (str): path to the folder that the model is being trained in
        world_size (int): total number of processes being used for training
    Returns:
        max_batch_iters (int): maximum number of batches for any parallel process
    """

    max_batch_iters = float("inf")

    # go through each folder and load "train_len" once it's available, which
    # is the number of batches in the training set. Take the smallest value

    for rank in range(world_size):
        batch_path = os.path.join(weight_path, str(rank), "train_len")
        while True:
            try:
                with open(batch_path, "r") as f:
                    batch_iters = int(f.read().strip())
                break
            except (FileNotFoundError, ValueError):
                continue
        if batch_iters < max_batch_iters:
            max_batch_iters = batch_iters
    return max_batch_iters


def get_trainer_kwargs(params, weight_path, world_size):
    """
    Get any extra arguments for the trainer class that may have been requested.
    Args:
        params (dict): training/network parameters
        weight_path (str): path to the folder that the model is being trained in
        world_size (int): total number of processes being used for training
    Returns:
        trainer_kwargs (dict): dictionary of keyword arguments
    """

    max_batch_iters = get_max_batch_iters(weight_path=weight_path,
                                          world_size=world_size)

    trainer_kwargs = dict(
        max_batch_iters=max_batch_iters,
        # any kwargs when calling the model
        model_kwargs=params.get("model_kwargs"),
        # how many batches to accumulate gradients over before
        # taking an optimization step
        mini_batches=params.get("mini_batches", 1),
        # how many checkpoints to keep
        checkpoints_to_keep=params.get(
            "checkpoints_to_keep", 3),
        # how often to make checkpoints
        checkpoint_interval=params.get(
            "checkpoint_interval", 1),
        # normalize loss by molecule not by atom number
        mol_loss_norm=params.get("mol_loss_norm",
                                 False),
        # how often to delete pickle files with gradients
        del_grad_interval=params.get("del_grad_interval",
                                     10),
        # use a metric instead of the loss to determine the
        # trainer scheduling
        metric_as_loss=params.get("metric_as_loss"),
        # whether you want to maximize or minimize that metric
        metric_objective=params.get("metric_objective"),
        # cut off an epoch after `epoch_cutoff` batches. - useful if you want
        # to validate the model more often than after going through all data
        # points once.
        epoch_cutoff=params.get("epoch_cutoff", float("inf"))
    )

    return trainer_kwargs


def load_params(file):
    """
    Load the train config parameters.
    Args:
        file (str): path to config file
    Returns:
        out (dict): config dictionary
    """
    with open(file, "r") as f_open:
        out = json.load(f_open)
    return out


def build_loss(loss_coef,
               loss_type,
               multi_loss_dict):

    if multi_loss_dict is not None:
        loss_fn = loss.build_multi_loss(multi_loss_dict)
    elif loss_coef is not None:
        loss_builder = getattr(loss, "build_{}_loss".format(loss_type))
        loss_fn = loss_builder(loss_coef=loss_coef)
    else:
        raise Exception("Must specify either `loss_coef` or `multi_loss_dict`")

    return loss_fn


def plural(key):
    if key.endswith("s"):
        plural_key = key + "es"
    else:
        plural_key = key + "s"
    return plural_key


def get_train_params(params):

    main_keys = ['multi_loss_dict',
                 'loss',
                 'loss_coef']

    other_keys = ['lr',
                  'lr_patience',
                  'lr_decay',
                  'lr_min',
                  'max_epochs']

    train_params = {}

    for key in main_keys:
        if key not in params:
            continue
        val = params[key]
        if key == 'loss_coef' and isinstance(key, str):
            val = json.loads(val)

        plural_key = plural(key)
        if isinstance(val, list):
            train_params[plural_key] = val
        else:
            train_params[plural_key] = [val]

    use_keys = [plural(key) for key in main_keys if plural(key) in
               train_params]
    num_types = max([len(train_params[use_key]) for use_key in use_keys])

    for key in other_keys:
        val = params[key]
        if isinstance(val, list):
            train_params[key] = val
        else:
            train_params[key] = [val] * num_types

    return train_params, num_types

<<<<<<< HEAD
=======
# def do_tl(model):
#     if (isinstance(model, Painn) or
#         isinstance(model, PainnDiabat)):
#         pass
#     else:
#         raise NotImplementedError


>>>>>>> b142adba
def train_sequential(weight_path,
                     model,
                     train_loader,
                     val_loader,
                     world_size,
                     rank,
                     trainer_kwargs,
                     params,
                     metric_names,
                     base_keys,
                     grad_keys,
                     base,
                     device,
                     reset_trainer,
                     log_train):

    train_params, num_types = get_train_params(params)
    loss_coefs = train_params.get("loss_coefs", [None] * num_types)
    loss_types = train_params.get("losses", [None] * num_types)
    multi_loss_dicts = train_params.get("multi_loss_dicts",
                                        [None] * num_types)

    param_path = os.path.join(weight_path, "params.json")
    with open(param_path, 'w') as f_open:
        json.dump(params, f_open, sort_keys=True, indent=4)
    log_train(f"Model and training details saved in {param_path}")

    for i in range(num_types):
        # once for putting into the trainer and once for
        # keeping unused so it won't get written over during
        # load_state_dict in the trainer
        loss_fns = []
        optimizers = []
        hooks_list = []

        for _ in range(2):
            loss_fn, optimizer, train_hooks = optim_loss_hooks(
                model,
                max_epochs=train_params["max_epochs"][i],
                metric_names=metric_names,
                base_keys=base_keys,
                grad_keys=grad_keys,
                weight_path=weight_path,
                base=base,
                rank=rank,
                world_size=world_size,
                lr=train_params["lr"][i],
                lr_patience=train_params["lr_patience"][i],
                lr_decay=train_params["lr_decay"][i],
                lr_min=train_params["lr_min"][i],
                loss_type=loss_types[i],
                loss_coef=loss_coefs[i],
                multi_loss_dict=multi_loss_dicts[i])

            loss_fns.append(loss_fn)
            optimizers.append(optimizer)
            hooks_list.append(train_hooks)

        trainer = Trainer(
            model_path=weight_path,
            model=model,
            loss_fn=loss_fns[0],
            optimizer=optimizers[0],
            train_loader=train_loader,
            validation_loader=val_loader,
            hooks=hooks_list[0],
            world_size=world_size,
            global_rank=rank,
            **trainer_kwargs)

        if i != 0 or reset_trainer:
            trainer.optimizer = optimizers[1]
            trainer.loss_fn = loss_fns[1]
            trainer.best_loss = float("inf")
            trainer.hooks = hooks_list[1]

        # to allow for Q-Chem TL
        trainer._model.add_nacv = params.get("add_nacv", False)

        optim = trainer.optimizer
        do_train = True
        for param_group in optim.param_groups:
            old_lr = float(param_group["lr"])
            if old_lr <= train_params["lr_min"][i]:
                do_train = False
                break

        if do_train:
            trainer.train(device=device,
                          n_epochs=train_params["max_epochs"][i])

        backup_dir = os.path.join(weight_path, f"sequence_{i}")
        if not os.path.isdir(backup_dir):
            os.makedirs(backup_dir)
        files = ['log_human.read.csv', 'best_model', 'best_model.pth.tar']
        for file in files:
            file_path = os.path.join(weight_path, file)
            if not os.path.isfile(file_path):
                continue
            new_path = os.path.join(backup_dir, file)
            if os.path.isfile(new_path):
                os.remove(new_path)
            shutil.copy(file_path, new_path)

        folders = ['checkpoints']
        for folder in folders:
            folder_path = os.path.join(weight_path, folder)
            if not os.path.isdir(folder_path):
                continue
            new_path = os.path.join(backup_dir, folder)
            if os.path.isdir(new_path):
                shutil.rmtree(new_path)
            shutil.copytree(folder_path, new_path)

    return trainer


def train(gpu,
          all_params,
          world_size,
          node_rank,
          gpus,
          metric_names,
          base_keys,
          grad_keys,
          needs_nbrs,
          needs_angles,
          cutoff,
          reset_trainer):
    """
    Train a model in parallel.
    Args:
        gpu (int): index of the current gpu
        all_params (dict): job_info dictionary
        world_size (int): total number of gpus
        node_rank (int): index of the current node
        gpus (int): number of gpus per node
        metric_names (list[str]): metrics to monitor
        base_keys (list[str]): keys that the model is
            directly predicting
        grad_keys (list[str]): gradients of quantities
            that the model is spredicting
    Returns:
        None
    """

    # get the neural network quantities
    model_name, params, weight_path = get_nn_quants(all_params)

    # get the parallel quantities
    rank, batch_size, base, log_train = init_quants(node_rank=node_rank,
                                                    gpu=gpu,
                                                    gpus=gpus,
                                                    world_size=world_size,
                                                    params=params)

    log_train('neural network id: ' + str(model_name))
    log_train("Making loaders...")

    loaders = make_all_loaders(weight_path=weight_path,
                               rank=rank,
                               world_size=world_size,
                               params=params,
                               base=base,
                               batch_size=batch_size,
                               node_rank=node_rank,
                               gpu=gpu,
                               gpus=gpus,
                               log_train=log_train,
                               needs_nbrs=needs_nbrs,
                               needs_angles=needs_angles,
                               cutoff=cutoff)

    train_loader, val_loader, test_loader = loaders

    log_train("Created loaders.")
    log_train("Setting up training...")

    # if the world size is 1, then allow the option of `device` being
    # something other than `gpu` (e.g. if you want to train on a cpu)

    if world_size == 1:
        device = params.get("device", 0)
    else:
        device = gpu

    model = make_model(params=params,
                       device=device,
                       world_size=world_size,
                       weight_path=weight_path)

    trainer_kwargs = get_trainer_kwargs(params=params,
                                        weight_path=weight_path,
                                        world_size=world_size)

    trainer = train_sequential(weight_path=weight_path,
                               model=model,
                               train_loader=train_loader,
                               val_loader=val_loader,
                               world_size=world_size,
                               rank=rank,
                               trainer_kwargs=trainer_kwargs,
                               params=params,
                               metric_names=metric_names,
                               base_keys=base_keys,
                               grad_keys=grad_keys,
                               base=base,
                               device=device,
                               reset_trainer=reset_trainer,
                               log_train=log_train)

    log_train('model saved in ' + weight_path)

    # make test stats

    make_stats(trainer=trainer,
               test_loader=test_loader,
               params=params,
               weight_path=weight_path,
               device=device,
               val_loader=val_loader,
               log_train=log_train)


def add_args(all_params):
    """
    Add arguments when calling `train` that can be found in `all_params`.
    Args:
        all_params (dict): config dictionary
    Returns:
        args (list): extra arguments in `train`
    """

    params = {**all_params,
              **all_params.get('train_params', {}),
              **all_params.get('model_params', {}),
              **all_params.get('details', {})}
    metric_names = params.get("metrics", DEFAULT_METRICS)
    base_keys = params.get("base_keys", params.get("output_keys", ["energy"]))
    grad_keys = params.get("grad_keys", ["energy_grad"])
    needs_nbrs = params.get("needs_nbrs", True)
    needs_angles = params.get("needs_angles", False)
    cutoff = params.get("cutoff", DEFAULT_CUTOFF)
    reset_trainer = params.get("reset_trainer", False)

    args = [metric_names,
            base_keys,
            grad_keys,
            needs_nbrs,
            needs_angles,
            cutoff,
            reset_trainer]

    return args


def main():

    parser = argparse.ArgumentParser(description="Trains a neural potential")
    parser.add_argument('paramsfile', type=str, default=DEFAULTPARAMSFILE,
                        help="file containing all parameters")
    parser.add_argument('-n', '--nodes', default=1,
                        type=int, metavar='N')
    parser.add_argument('-g', '--gpus', default=1, type=int,
                        help='number of gpus per node')
    parser.add_argument('-nr', '--node_rank', default=0, type=int,
                        help='ranking within the nodes')

    args = parser.parse_args()
    world_size = args.gpus * args.nodes
    params = load_params(args.paramsfile)
    extra_args = add_args(params)

    if world_size == 1:
        train(0,
              params,
              world_size,
              0,
              1,
              *extra_args)
    else:
        mp.spawn(train, nprocs=args.gpus,
                 args=(params,
                       world_size,
                       args.node_rank,
                       args.gpus,
                       *extra_args))


if __name__ == "__main__":
    main()<|MERGE_RESOLUTION|>--- conflicted
+++ resolved
@@ -1031,17 +1031,6 @@
 
     return train_params, num_types
 
-<<<<<<< HEAD
-=======
-# def do_tl(model):
-#     if (isinstance(model, Painn) or
-#         isinstance(model, PainnDiabat)):
-#         pass
-#     else:
-#         raise NotImplementedError
-
-
->>>>>>> b142adba
 def train_sequential(weight_path,
                      model,
                      train_loader,
